--- conflicted
+++ resolved
@@ -17,7 +17,7 @@
 
 from typing import TYPE_CHECKING, List, Optional
 
-from ...data import SFTDataCollatorWith4DAttentionMask, get_dataset, get_template_and_fix_tokenizer
+from ...data import SFTDataCollatorWith4DAttentionMask, get_dataset
 from ...extras.constants import IGNORE_INDEX
 from ...extras.misc import get_logits_processor
 from ...extras.ploting import plot_loss
@@ -41,18 +41,11 @@
     generating_args: "GeneratingArguments",
     callbacks: Optional[List["TrainerCallback"]] = None,
 ):
-<<<<<<< HEAD
     tokenizer_module = load_tokenizer(
         model_args
     )  # NOTE: This is where the GPU is detected and the compute dtype is set to float16
     tokenizer = tokenizer_module.get("tokenizer", None)  # NOTE: Changed this to make it error safe.
     dataset = get_dataset(model_args, data_args, training_args, stage="sft", **tokenizer_module)
-=======
-    tokenizer_module = load_tokenizer(model_args)
-    tokenizer = tokenizer_module["tokenizer"]
-    template = get_template_and_fix_tokenizer(tokenizer, data_args)
-    dataset_module = get_dataset(template, model_args, data_args, training_args, stage="sft", **tokenizer_module)
->>>>>>> ed9b99b8
     model = load_model(tokenizer, model_args, finetuning_args, training_args.do_train)
 
     if getattr(model, "is_quantized", False) and not training_args.do_train:
